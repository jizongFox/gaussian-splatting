# this is to investigate the pcd dataformat
import math
from pathlib import Path

import numpy as np
import plotly.express as px
import torch
from plyfile import PlyData, PlyElement
from torch import Tensor
from torch import nn
from tqdm import tqdm

<<<<<<< HEAD
original_path = "output/50687083-5/point_cloud/iteration_30000/point_cloud.ply"
modified_path = "output/50687083-5/point_cloud/iteration_50000/modified.ply"
output_path = "output/50687083-5/point_cloud/iteration_50000/point_cloud.ply"
=======
original_path = "output/jizong_meetingroom/point_cloud/iteration_30000/point_cloud.ply"
modified_path = "output/jizong_meetingroom/backup/Peng/point_cloud2/point_cloud2.ply"
output_path = "output/jizong_meetingroom/backup/Peng/point_cloud2/point_cloud2_output.ply"
>>>>>>> 9a3e6c70


class ReadPCD:
    def __init__(self, sh_degree):
        self.max_sh_degree = sh_degree

    def load_ply(self, path):
        plydata = PlyData.read(path)

        xyz = np.stack((np.asarray(plydata.elements[0]["x"]),
                        np.asarray(plydata.elements[0]["y"]),
                        np.asarray(plydata.elements[0]["z"])), axis=1)
        opacities = np.asarray(plydata.elements[0]["opacity"])[..., np.newaxis]

        features_dc = np.zeros((xyz.shape[0], 3, 1))
        features_dc[:, 0, 0] = np.asarray(plydata.elements[0]["f_dc_0"])
        features_dc[:, 1, 0] = np.asarray(plydata.elements[0]["f_dc_1"])
        features_dc[:, 2, 0] = np.asarray(plydata.elements[0]["f_dc_2"])

        extra_f_names = [p.name for p in plydata.elements[0].properties if p.name.startswith("f_rest_")]
        features_extra = np.zeros((xyz.shape[0], len(extra_f_names)))
        for idx, attr_name in enumerate(extra_f_names):
            features_extra[:, idx] = np.asarray(plydata.elements[0][attr_name])
        # Reshape (P,F*SH_coeffs) to (P, F, SH_coeffs except DC)
        features_extra = features_extra.reshape((features_extra.shape[0], 3, (self.max_sh_degree + 1) ** 2 - 1))

        scale_names = [p.name for p in plydata.elements[0].properties if p.name.startswith("scale_")]
        scales = np.zeros((xyz.shape[0], len(scale_names)))
        for idx, attr_name in enumerate(scale_names):
            scales[:, idx] = np.asarray(plydata.elements[0][attr_name])

        rot_names = [p.name for p in plydata.elements[0].properties if p.name.startswith("rot")]
        rots = np.zeros((xyz.shape[0], len(rot_names)))
        for idx, attr_name in enumerate(rot_names):
            rots[:, idx] = np.asarray(plydata.elements[0][attr_name])

        self._xyz = nn.Parameter(torch.tensor(xyz, dtype=torch.float, device="cuda").requires_grad_(True))
        self._features_dc = nn.Parameter(
            torch.tensor(features_dc, dtype=torch.float, device="cuda").transpose(1, 2).contiguous().requires_grad_(
                True))
        self._features_rest = nn.Parameter(
            torch.tensor(features_extra, dtype=torch.float, device="cuda").transpose(1, 2).contiguous().requires_grad_(
                True))
        self._opacity = nn.Parameter(torch.tensor(opacities, dtype=torch.float, device="cuda").requires_grad_(False))
        self._scaling = nn.Parameter(torch.tensor(scales, dtype=torch.float, device="cuda").requires_grad_(True))
        self._rotation = nn.Parameter(torch.tensor(rots, dtype=torch.float, device="cuda").requires_grad_(True))

        self.active_sh_degree = self.max_sh_degree

    def save_ply(self, path, mask=None):
        Path(path).parent.mkdir(exist_ok=True, parents=True)
        xyz = self._xyz.detach().cpu().numpy()
        normals = np.zeros_like(xyz)
        f_dc = self._features_dc.detach().transpose(1, 2).flatten(start_dim=1).contiguous().cpu().numpy()
        f_rest = self._features_rest.detach().transpose(1, 2).flatten(start_dim=1).contiguous().cpu().numpy()
        opacities = self._opacity.detach().cpu().numpy()
        scale = self._scaling.detach().cpu().numpy()
        rotation = self._rotation.detach().cpu().numpy()

        dtype_full = [(attribute, 'f4') for attribute in self._construct_list_of_attributes()]

        elements = np.empty(xyz.shape[0], dtype=dtype_full)

        attributes = np.concatenate((xyz, normals, f_dc, f_rest, opacities, scale, rotation,), axis=1)
        if mask is not None:
            attributes = attributes[mask.astype(bool)]
            elements = elements[mask.astype(bool)]

        elements[:] = list(map(tuple, attributes))
        el = PlyElement.describe(elements, 'vertex')
        PlyData([el]).write(path)

    def _construct_list_of_attributes(self):
        l = ['x', 'y', 'z', 'nx', 'ny', 'nz']
        # All channels except the 3 DC
        l.extend(
            'f_dc_{}'.format(i)
            for i in range(self._features_dc.shape[1] * self._features_dc.shape[2])
        )
        l.extend(
            'f_rest_{}'.format(i)
            for i in range(
                self._features_rest.shape[1] * self._features_rest.shape[2]
            )
        )
        l.append('opacity')
        l.extend('scale_{}'.format(i) for i in range(self._scaling.shape[1]))
        l.extend('rot_{}'.format(i) for i in range(self._rotation.shape[1]))
        return l

    def create_mask_from_modified_ply(self, path):
        plydata = PlyData.read(path)

        xyz = np.stack((np.asarray(plydata.elements[0]["x"]),
                        np.asarray(plydata.elements[0]["y"]),
                        np.asarray(plydata.elements[0]["z"])), axis=1)
        xyz = torch.from_numpy(xyz).cuda()
<<<<<<< HEAD
        mask = torch.empty((self._xyz.shape[0],))

=======
        mask = torch.empty((self._xyz.shape[0],), dtype=bool)
>>>>>>> 9a3e6c70
        for index_, cur_item in tqdm(enumerate(self._xyz), total=len(self._xyz)):
            mask[index_] = torch.any(torch.all(cur_item == xyz, dim=-1))
        return mask.detach().cpu().numpy()

    def change_transparency(self, mask, new_transparency):

        def _inverse_sigmoid(value):
            if value < 1e-5:
                return -10000
            if value > 1e-5:
                return 10000
            assert 0 < value < 1, value
            return math.log(value / (1 - value))

        with torch.no_grad():
            self._opacity[~mask] = _inverse_sigmoid(new_transparency)

    def plot_3d(self, downscale_ratio: int = 1):
        xyz = self._xyz[::downscale_ratio]
        if isinstance(xyz, Tensor):
            xyz = xyz.detach().cpu()
        data = {"x": xyz[:, 0], "y": xyz[:, 1], "z": xyz[:, 2]}
        fig = px.scatter_3d(data, x='x', y='y', z='z', size=np.ones_like(data["x"]), width=100, height=100)
        fig.show()


pcd_manager = ReadPCD(3)
pcd_manager.load_ply(original_path)

# pcd_manager.plot_3d(downscale_ratio=500)
mask = pcd_manager.create_mask_from_modified_ply(modified_path)
<<<<<<< HEAD
pcd_manager.save_ply(output_path, mask=mask)
=======
# pcd_manager.change_transparency(~mask, new_transparency=0)

pcd_manager.save_ply(output_path, mask)
>>>>>>> 9a3e6c70
<|MERGE_RESOLUTION|>--- conflicted
+++ resolved
@@ -10,15 +10,9 @@
 from torch import nn
 from tqdm import tqdm
 
-<<<<<<< HEAD
-original_path = "output/50687083-5/point_cloud/iteration_30000/point_cloud.ply"
-modified_path = "output/50687083-5/point_cloud/iteration_50000/modified.ply"
-output_path = "output/50687083-5/point_cloud/iteration_50000/point_cloud.ply"
-=======
 original_path = "output/jizong_meetingroom/point_cloud/iteration_30000/point_cloud.ply"
 modified_path = "output/jizong_meetingroom/backup/Peng/point_cloud2/point_cloud2.ply"
 output_path = "output/jizong_meetingroom/backup/Peng/point_cloud2/point_cloud2_output.ply"
->>>>>>> 9a3e6c70
 
 
 class ReadPCD:
@@ -94,19 +88,15 @@
     def _construct_list_of_attributes(self):
         l = ['x', 'y', 'z', 'nx', 'ny', 'nz']
         # All channels except the 3 DC
-        l.extend(
-            'f_dc_{}'.format(i)
-            for i in range(self._features_dc.shape[1] * self._features_dc.shape[2])
-        )
-        l.extend(
-            'f_rest_{}'.format(i)
-            for i in range(
-                self._features_rest.shape[1] * self._features_rest.shape[2]
-            )
-        )
+        for i in range(self._features_dc.shape[1] * self._features_dc.shape[2]):
+            l.append('f_dc_{}'.format(i))
+        for i in range(self._features_rest.shape[1] * self._features_rest.shape[2]):
+            l.append('f_rest_{}'.format(i))
         l.append('opacity')
-        l.extend('scale_{}'.format(i) for i in range(self._scaling.shape[1]))
-        l.extend('rot_{}'.format(i) for i in range(self._rotation.shape[1]))
+        for i in range(self._scaling.shape[1]):
+            l.append('scale_{}'.format(i))
+        for i in range(self._rotation.shape[1]):
+            l.append('rot_{}'.format(i))
         return l
 
     def create_mask_from_modified_ply(self, path):
@@ -116,12 +106,7 @@
                         np.asarray(plydata.elements[0]["y"]),
                         np.asarray(plydata.elements[0]["z"])), axis=1)
         xyz = torch.from_numpy(xyz).cuda()
-<<<<<<< HEAD
-        mask = torch.empty((self._xyz.shape[0],))
-
-=======
         mask = torch.empty((self._xyz.shape[0],), dtype=bool)
->>>>>>> 9a3e6c70
         for index_, cur_item in tqdm(enumerate(self._xyz), total=len(self._xyz)):
             mask[index_] = torch.any(torch.all(cur_item == xyz, dim=-1))
         return mask.detach().cpu().numpy()
@@ -153,10 +138,6 @@
 
 # pcd_manager.plot_3d(downscale_ratio=500)
 mask = pcd_manager.create_mask_from_modified_ply(modified_path)
-<<<<<<< HEAD
-pcd_manager.save_ply(output_path, mask=mask)
-=======
 # pcd_manager.change_transparency(~mask, new_transparency=0)
 
-pcd_manager.save_ply(output_path, mask)
->>>>>>> 9a3e6c70
+pcd_manager.save_ply(output_path, mask)